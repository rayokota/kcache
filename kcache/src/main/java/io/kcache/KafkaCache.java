/*
 * Copyright 2014-2018 Confluent Inc.
 * <p>
 * Licensed under the Apache License, Version 2.0 (the "License");
 * you may not use this file except in compliance with the License.
 * You may obtain a copy of the License at
 * <p>
 * http://www.apache.org/licenses/LICENSE-2.0
 * <p>
 * Unless required by applicable law or agreed to in writing, software
 * distributed under the License is distributed on an "AS IS" BASIS,
 * WITHOUT WARRANTIES OR CONDITIONS OF ANY KIND, either express or implied.
 * See the License for the specific language governing permissions and
 * limitations under the License.
 */

package io.kcache;

import io.kcache.CacheUpdateHandler.ValidationStatus;
import io.kcache.exceptions.CacheException;
import io.kcache.exceptions.CacheInitializationException;
import io.kcache.exceptions.CacheTimeoutException;
import io.kcache.utils.InMemoryBoundedCache;
import io.kcache.utils.InMemoryCache;
<<<<<<< HEAD
import io.kcache.utils.OffsetCheckpoint;
import io.kcache.utils.ShutdownableThread;
=======
import io.kcache.utils.PersistentCache;
import io.kcache.utils.ShutdownableThread;
import io.kcache.utils.OffsetCheckpoint;
import java.lang.reflect.Constructor;
import java.util.Locale;
import java.util.Objects;
>>>>>>> 9fac7054
import org.apache.kafka.clients.admin.AdminClient;
import org.apache.kafka.clients.admin.AdminClientConfig;
import org.apache.kafka.clients.admin.Config;
import org.apache.kafka.clients.admin.NewTopic;
import org.apache.kafka.clients.admin.TopicDescription;
import org.apache.kafka.clients.consumer.Consumer;
import org.apache.kafka.clients.consumer.ConsumerConfig;
import org.apache.kafka.clients.consumer.ConsumerRecord;
import org.apache.kafka.clients.consumer.ConsumerRecords;
import org.apache.kafka.clients.consumer.InvalidOffsetException;
import org.apache.kafka.clients.consumer.KafkaConsumer;
import org.apache.kafka.clients.producer.KafkaProducer;
import org.apache.kafka.clients.producer.Producer;
import org.apache.kafka.clients.producer.ProducerConfig;
import org.apache.kafka.clients.producer.ProducerRecord;
import org.apache.kafka.clients.producer.RecordMetadata;
import org.apache.kafka.common.KafkaException;
import org.apache.kafka.common.PartitionInfo;
import org.apache.kafka.common.TopicPartition;
import org.apache.kafka.common.config.ConfigResource;
import org.apache.kafka.common.config.TopicConfig;
import org.apache.kafka.common.errors.RecordTooLargeException;
import org.apache.kafka.common.errors.TopicExistsException;
import org.apache.kafka.common.errors.UnknownTopicOrPartitionException;
import org.apache.kafka.common.errors.WakeupException;
import org.apache.kafka.common.header.Headers;
import org.apache.kafka.common.serialization.ByteArrayDeserializer;
import org.apache.kafka.common.serialization.ByteArraySerializer;
import org.apache.kafka.common.serialization.Serde;
import org.slf4j.Logger;
import org.slf4j.LoggerFactory;

import java.io.IOException;
import java.lang.reflect.Constructor;
import java.time.Duration;
import java.util.Collection;
import java.util.Collections;
import java.util.Comparator;
import java.util.HashMap;
import java.util.List;
import java.util.Map;
import java.util.Properties;
import java.util.Set;
import java.util.concurrent.ConcurrentHashMap;
import java.util.concurrent.ExecutionException;
import java.util.concurrent.Future;
import java.util.concurrent.TimeUnit;
import java.util.concurrent.TimeoutException;
import java.util.concurrent.atomic.AtomicBoolean;
import java.util.concurrent.locks.Condition;
import java.util.concurrent.locks.ReentrantLock;
import java.util.stream.Collectors;

public class KafkaCache<K, V> implements Cache<K, V> {

    private static final Logger log = LoggerFactory.getLogger(KafkaCache.class);

    private String topic;
    private int desiredReplicationFactor;
    private int desiredNumPartitions;
    private String groupId;
    private String clientId;
    private CacheUpdateHandler<K, V> cacheUpdateHandler;
    private Serde<K> keySerde;
    private Serde<V> valueSerde;
    private Cache<K, V> localCache;
    private AtomicBoolean initialized = new AtomicBoolean(false);
    private boolean skipValidation;
    private boolean requireCompact;
    private boolean readOnly;
    private int initTimeout;
    private int timeout;
    private String checkpointDir;
    private int checkpointVersion;
    private String bootstrapBrokers;
    private Producer<byte[], byte[]> producer;
    private Consumer<byte[], byte[]> consumer;
    private WorkerThread kafkaTopicReader;
    private KafkaCacheConfig config;
    private OffsetCheckpoint checkpointFile;
    private Map<TopicPartition, Long> checkpointFileCache = new HashMap<>();

    public KafkaCache(String bootstrapServers,
                      Serde<K> keySerde,
                      Serde<V> valueSerde) {
        Properties props = new Properties();
        props.put(KafkaCacheConfig.KAFKACACHE_BOOTSTRAP_SERVERS_CONFIG, bootstrapServers);
        setUp(new KafkaCacheConfig(props), keySerde, valueSerde, null, null, null, null);
    }

    public KafkaCache(KafkaCacheConfig config,
                      Serde<K> keySerde,
                      Serde<V> valueSerde) {
        setUp(config, keySerde, valueSerde, null, null, null, null);
    }

    public KafkaCache(KafkaCacheConfig config,
                      Serde<K> keySerde,
                      Serde<V> valueSerde,
                      CacheUpdateHandler<K, V> cacheUpdateHandler,
                      Cache<K, V> localCache) {
        setUp(config, keySerde, valueSerde, cacheUpdateHandler, null, null, localCache);
    }

    public KafkaCache(KafkaCacheConfig config,
                      Serde<K> keySerde,
                      Serde<V> valueSerde,
                      CacheUpdateHandler<K, V> cacheUpdateHandler,
                      String backingCacheName,
                      Comparator<K> comparator) {
        setUp(config, keySerde, valueSerde, cacheUpdateHandler, backingCacheName, comparator, null);
    }

    private void setUp(KafkaCacheConfig config,
                       Serde<K> keySerde,
                       Serde<V> valueSerde,
                       CacheUpdateHandler<K, V> cacheUpdateHandler,
                       String backingCacheName,
                       Comparator<K> comparator,
                       Cache<K, V> localCache) {
        this.config = config;
        this.topic = config.getString(KafkaCacheConfig.KAFKACACHE_TOPIC_CONFIG);
        this.desiredReplicationFactor = config.getInt(KafkaCacheConfig.KAFKACACHE_TOPIC_REPLICATION_FACTOR_CONFIG);
        this.desiredNumPartitions = config.getInt(KafkaCacheConfig.KAFKACACHE_TOPIC_NUM_PARTITIONS_CONFIG);
        this.groupId = config.getString(KafkaCacheConfig.KAFKACACHE_GROUP_ID_CONFIG);
        this.clientId = config.getString(KafkaCacheConfig.KAFKACACHE_CLIENT_ID_CONFIG);
        if (this.clientId == null) {
            this.clientId = "kafka-cache-reader-" + this.topic;
        }
        this.skipValidation = config.getBoolean(KafkaCacheConfig.KAFKACACHE_TOPIC_SKIP_VALIDATION_CONFIG);
        this.requireCompact = config.getBoolean(KafkaCacheConfig.KAFKACACHE_TOPIC_REQUIRE_COMPACT_CONFIG);
        this.readOnly = config.getBoolean(KafkaCacheConfig.KAFKACACHE_TOPIC_READ_ONLY_CONFIG);
        this.initTimeout = config.getInt(KafkaCacheConfig.KAFKACACHE_INIT_TIMEOUT_CONFIG);
        this.timeout = config.getInt(KafkaCacheConfig.KAFKACACHE_TIMEOUT_CONFIG);
        this.checkpointDir = config.getString(KafkaCacheConfig.KAFKACACHE_CHECKPOINT_DIR_CONFIG);
        this.checkpointVersion = config.getInt(KafkaCacheConfig.KAFKACACHE_CHECKPOINT_VERSION_CONFIG);
        this.cacheUpdateHandler =
            cacheUpdateHandler != null ? cacheUpdateHandler : (key, value, oldValue, tp, offset, ts) -> {};
        this.keySerde = keySerde;
        this.valueSerde = valueSerde;
        this.localCache = localCache != null ? localCache : createLocalCache(backingCacheName, comparator);
        this.bootstrapBrokers = config.bootstrapBrokers();

        log.info("Initializing Kafka cache {} with broker endpoints {} ", clientId, bootstrapBrokers);
    }

    @SuppressWarnings("unchecked")
    private Cache<K, V> createLocalCache(String backingCacheName, Comparator<K> cmp) {
        try {
            if (backingCacheName == null) {
                backingCacheName = "default";
            }
            CacheType cacheType = CacheType.get(
                config.getString(KafkaCacheConfig.KAFKACACHE_BACKING_CACHE_CONFIG));
            int maxSize = config.getInt(KafkaCacheConfig.KAFKACACHE_BOUNDED_CACHE_SIZE_CONFIG);
            int expiry = config.getInt(KafkaCacheConfig.KAFKACACHE_BOUNDED_CACHE_EXPIRY_SECS_CONFIG);
            String clsName = null;
            boolean isPersistent = false;
            switch (cacheType) {
                case MEMORY:
                    return maxSize >= 0 || expiry >= 0
                        ? new InMemoryBoundedCache<>(maxSize, Duration.ofSeconds(expiry), null, cmp)
                        : new InMemoryCache<>(cmp);
                case BDBJE:
                    clsName = "io.kcache.bdbje.BdbJECache";
                    isPersistent = true;
                    break;
                case CAFFEINE:
                    clsName = "io.kcache.caffeine.CaffeineCache";
                    break;
                case LMDB:
                    clsName = "io.kcache.lmdb.LmdbCache";
                    isPersistent = true;
                    break;
                case MAPDB:
                    clsName = "io.kcache.mapdb.MapDBCache";
                    isPersistent = true;
                    break;
                case RDBMS:
                    clsName = "io.kcache.rdbms.RdbmsCache";
                    isPersistent = true;
                    break;
                case ROCKSDB:
                    clsName = "io.kcache.rocksdb.RocksDBCache";
                    isPersistent = true;
                    break;
            }
            Class<? extends Cache<K, V>> cls = (Class<? extends Cache<K, V>>) Class
                .forName(clsName);
            Cache<K, V> cache;
            if (isPersistent) {
                String dataDir = config.getString(KafkaCacheConfig.KAFKACACHE_DATA_DIR_CONFIG);
                Constructor<? extends Cache<K, V>> ctor = cls.getConstructor(
                    String.class, String.class, Serde.class, Serde.class, Comparator.class);
                cache = ctor.newInstance(backingCacheName, dataDir, keySerde, valueSerde, cmp);
            } else {
                Constructor<? extends Cache<K, V>> ctor = cls.getConstructor(
                    Integer.class, Duration.class, CacheLoader.class, Comparator.class);
                cache = ctor.newInstance(maxSize, Duration.ofSeconds(expiry), null, cmp);
            }
            Map<String, ?> configs = config.originalsWithPrefix(
                KafkaCacheConfig.KAFKACACHE_BACKING_CACHE_CONFIG + "."
                    + cacheType.name().toLowerCase(Locale.ROOT) + ".");
            cache.configure(configs);
            return cache;
        } catch (Exception e) {
            throw new CacheInitializationException("Could not create backing cache", e);
        }
    }

    @Override
    public Comparator<? super K> comparator() {
        return localCache.comparator();
    }

    @Override
    public boolean isPersistent() {
        return localCache.isPersistent();
    }

    @Override
    public void init() throws CacheInitializationException {
        if (initialized.get()) {
            throw new CacheInitializationException(
                "Illegal state while initializing cache for " + clientId + ". Cache was already initialized");
        }

        if (localCache.isPersistent()) {
            try {
                checkpointFile = new OffsetCheckpoint(checkpointDir, checkpointVersion, topic);
                checkpointFileCache.putAll(checkpointFile.read());
            } catch (IOException e) {
                throw new CacheInitializationException("Failed to read checkpoints", e);
            }
            log.info("Successfully read checkpoints");
        }
        localCache.init();

        if (!skipValidation) {
            createOrVerifyTopic();
        }
        this.consumer = createConsumer();
        if (!readOnly) {
            this.producer = createProducer();
        }

        // start the background thread that subscribes to the Kafka topic and applies updates.
        // the thread must be created after the topic has been created.
        this.kafkaTopicReader = new WorkerThread();
        try {
            this.kafkaTopicReader.readToEndOffsets();
        } catch (IOException e) {
            throw new CacheInitializationException("Failed to read to end offsets", e);
        }
        this.kafkaTopicReader.start();

        boolean isInitialized = initialized.compareAndSet(false, true);
        if (!isInitialized) {
            throw new CacheInitializationException("Illegal state while initializing cache for " + clientId
                + ". Cache was already initialized");
        }
        this.cacheUpdateHandler.cacheInitialized(new HashMap<>(checkpointFileCache));
    }

    @Override
    public void sync() {
        assertInitialized();
        localCache.sync();
        kafkaTopicReader.waitUntilEndOffsets();
    }

    private Consumer<byte[], byte[]> createConsumer() {
        Properties consumerProps = new Properties();
        addKafkaCacheConfigsToClientProperties(consumerProps);
        consumerProps.put(ConsumerConfig.GROUP_ID_CONFIG, this.groupId);
        consumerProps.put(ConsumerConfig.CLIENT_ID_CONFIG, clientId);

        consumerProps.put(ConsumerConfig.BOOTSTRAP_SERVERS_CONFIG, bootstrapBrokers);
        consumerProps.put(ConsumerConfig.AUTO_OFFSET_RESET_CONFIG, "earliest");
        consumerProps.put(ConsumerConfig.ENABLE_AUTO_COMMIT_CONFIG, "false");
        consumerProps.put(ConsumerConfig.KEY_DESERIALIZER_CLASS_CONFIG, ByteArrayDeserializer.class);
        consumerProps.put(ConsumerConfig.VALUE_DESERIALIZER_CLASS_CONFIG, ByteArrayDeserializer.class);

        return new KafkaConsumer<>(consumerProps);
    }

    private Producer<byte[], byte[]> createProducer() {
        Properties producerProps = new Properties();
        addKafkaCacheConfigsToClientProperties(producerProps);
        producerProps.put(ProducerConfig.BOOTSTRAP_SERVERS_CONFIG, bootstrapBrokers);
        producerProps.put(ProducerConfig.ACKS_CONFIG, "-1");
        producerProps.put(ProducerConfig.KEY_SERIALIZER_CLASS_CONFIG, ByteArraySerializer.class);
        producerProps.put(ProducerConfig.VALUE_SERIALIZER_CLASS_CONFIG, ByteArraySerializer.class);
        producerProps.put(ProducerConfig.RETRIES_CONFIG, 0); // Producer should not retry

        return new KafkaProducer<>(producerProps);
    }

    private void addKafkaCacheConfigsToClientProperties(Properties props) {
        // remove kcache used properties before passing on to delegated consumer and producer
        // to avoid warnings
        // thus unused props are  those that kcache should propagate

        Map<String, Object> unusedProps = config.originals().entrySet().stream()
            .filter(kv -> config.unused().contains(kv.getKey()))
            .collect(Collectors.toMap(Entry::getKey, Entry::getValue));
        KafkaCacheConfig vettedConfig = new KafkaCacheConfig(unusedProps);
        props.putAll(vettedConfig.originalsWithPrefix("kafkacache."));
    }

    private void createOrVerifyTopic() throws CacheInitializationException {
        Properties props = new Properties();
        addKafkaCacheConfigsToClientProperties(props);
        props.put(AdminClientConfig.BOOTSTRAP_SERVERS_CONFIG, bootstrapBrokers);

        try (AdminClient admin = AdminClient.create(props)) {
            Set<String> allTopics = admin.listTopics().names().get(initTimeout, TimeUnit.MILLISECONDS);
            if (allTopics.contains(topic)) {
                verifyTopic(admin);
            } else if (!readOnly){
                createTopic(admin);
            } else {
                throw new CacheInitializationException("Topic does not exist " + topic + " and cache is configured read-only");
            }
        } catch (TimeoutException e) {
            throw new CacheInitializationException(
                "Timed out trying to create or validate topic " + topic,
                e
            );
        } catch (InterruptedException | ExecutionException e) {
            throw new CacheInitializationException(
                "Failed trying to create or validate topic " + topic,
                e
            );
        }
    }

    private void createTopic(AdminClient admin) throws CacheInitializationException,
        InterruptedException, ExecutionException, TimeoutException {
        log.info("Creating topic {}", topic);

        int numLiveBrokers = admin.describeCluster().nodes().get(initTimeout, TimeUnit.MILLISECONDS).size();
        if (numLiveBrokers <= 0) {
            throw new CacheInitializationException("No live Kafka brokers");
        }

        int topicReplicationFactor = Math.min(numLiveBrokers, desiredReplicationFactor);
        if (topicReplicationFactor < desiredReplicationFactor) {
            log.warn("Creating the topic "
                + topic
                + " using a replication factor of "
                + topicReplicationFactor
                + ", which is less than the desired one of "
                + desiredReplicationFactor + ". If this is a production environment, it's "
                + "crucial to add more brokers and increase the replication factor of the topic.");
        }

        NewTopic topicRequest = new NewTopic(topic, desiredNumPartitions, (short) topicReplicationFactor);
        Map topicConfigs = new HashMap(config.originalsWithPrefix("kafkastore.topic.config."));
        topicConfigs.put(
            TopicConfig.CLEANUP_POLICY_CONFIG,
            TopicConfig.CLEANUP_POLICY_COMPACT
        );
        topicRequest.configs(topicConfigs);
        try {
            admin.createTopics(Collections.singleton(topicRequest)).all()
                .get(initTimeout, TimeUnit.MILLISECONDS);
        } catch (ExecutionException e) {
            if (e.getCause() instanceof TopicExistsException) {
                // If topic already exists, ensure that it is configured correctly.
                verifyTopic(admin);
            } else {
                throw e;
            }
        }
    }

    private void verifyTopic(AdminClient admin) throws CacheInitializationException,
        InterruptedException, ExecutionException, TimeoutException {
        log.info("Validating topic {}", topic);

        Set<String> topics = Collections.singleton(topic);
        Map<String, TopicDescription> topicDescription;
        try {
            topicDescription = admin.describeTopics(topics).all().get(initTimeout, TimeUnit.MILLISECONDS);
        } catch (ExecutionException e) {
            if (e.getCause() instanceof UnknownTopicOrPartitionException) {
                log.warn("Could not validate existing topic.");
                return;
            } else {
                throw e;
            }
        }

        TopicDescription description = topicDescription.get(topic);
        final int numPartitions = description.partitions().size();
        if (numPartitions < desiredNumPartitions) {
            log.warn("The number of partitions for the topic "
                + topic
                + " is less than the desired value of "
                + desiredReplicationFactor
                + ".");
        }

        if (description.partitions().get(0).replicas().size() < desiredReplicationFactor) {
            log.warn("The replication factor of the topic "
                + topic
                + " is less than the desired one of "
                + desiredReplicationFactor
                + ". If this is a production environment, it's crucial to add more brokers and "
                + "increase the replication factor of the topic.");
        }

        ConfigResource topicResource = new ConfigResource(ConfigResource.Type.TOPIC, topic);

        Map<ConfigResource, Config> configs =
            admin.describeConfigs(Collections.singleton(topicResource)).all()
                .get(initTimeout, TimeUnit.MILLISECONDS);
        Config topicConfigs = configs.get(topicResource);
        String retentionPolicy = topicConfigs.get(TopicConfig.CLEANUP_POLICY_CONFIG).value();
        if (!TopicConfig.CLEANUP_POLICY_COMPACT.equals(retentionPolicy)) {
            String message = "The retention policy of the topic " + topic + " is not 'compact'. "
                + "You must configure the topic to 'compact' cleanup policy to avoid Kafka "
                + "deleting your data after a week. "
                + "Refer to Kafka documentation for more details on cleanup policies.";
            if (requireCompact) {
                log.error(message);
                throw new CacheInitializationException("The retention policy of the topic " + topic
                    + " is incorrect. Expected cleanup.policy to be "
                    + "'compact' but it is " + retentionPolicy);
            } else {
                log.warn(message);
            }
        }
    }

    @Override
    public int size() {
        assertInitialized();
        return localCache.size();
    }

    @Override
    public boolean isEmpty() {
        assertInitialized();
        return localCache.isEmpty();
    }

    @Override
    public boolean containsKey(Object key) {
        assertInitialized();
        return localCache.containsKey(key);
    }

    @Override
    public boolean containsValue(Object value) {
        assertInitialized();
        return localCache.containsValue(value);
    }

    @Override
    public V get(Object key) {
        assertInitialized();
        return localCache.get(key);
    }

    @Override
    public V put(K key, V value) {
        return put(null, key, value);
    }

    public V put(Headers headers, K key, V value) {
        if (key == null) {
            throw new CacheException("Key should not be null");
        }
        if (readOnly) {
            throw new CacheException("Cache is read-only");
        }

        assertInitialized();
        V oldValue = get(key);

        // write to the Kafka topic
        ProducerRecord<byte[], byte[]> producerRecord;
        try {
            producerRecord =
                new ProducerRecord<>(
                    topic,
                    null,
                    this.keySerde.serializer().serialize(topic, headers, key),
                    value == null ? null : this.valueSerde.serializer().serialize(topic, headers, value),
                    headers
                );
        } catch (Exception e) {
            throw new CacheException("Error serializing key while creating the Kafka produce record", e);
        }

        try {
            log.trace("Sending record to Kafka cache topic: {}", producerRecord);
            Future<RecordMetadata> ack = producer.send(producerRecord);
            RecordMetadata recordMetadata = ack.get(timeout, TimeUnit.MILLISECONDS);

            log.trace("Waiting for the local cache to catch up to offset {}", recordMetadata.offset());
            int lastWrittenPartition = recordMetadata.partition();
            long lastWrittenOffset = recordMetadata.offset();
            kafkaTopicReader.waitUntilOffset(lastWrittenPartition, lastWrittenOffset, Duration.ofMillis(timeout));
        } catch (InterruptedException e) {
            throw new CacheException("Put operation interrupted while waiting for an ack from Kafka", e);
        } catch (ExecutionException e) {
            throw new CacheException("Put operation failed while waiting for an ack from Kafka", e);
        } catch (TimeoutException e) {
            throw new CacheTimeoutException(
                "Put operation timed out while waiting for an ack from Kafka", e);
        } catch (KafkaException ke) {
            throw new CacheException("Put operation to Kafka failed", ke);
        }

        return oldValue;
    }

    @Override
    public void putAll(Map<? extends K, ? extends V> entries) {
        assertInitialized();
        // TODO: write to the Kafka topic as a batch
        for (Map.Entry<? extends K, ? extends V> entry : entries.entrySet()) {
            put(entry.getKey(), entry.getValue());
        }
    }

    @Override
    @SuppressWarnings("unchecked")
    public V remove(Object key) {
        if (readOnly) {
            throw new CacheException("Cache is read-only");
        }
        assertInitialized();
        // delete from the Kafka topic by writing a null value for the key
        return put((K) key, null);
    }

    @Override
    public void clear() {
        throw new UnsupportedOperationException();
    }

    @Override
    public Set<K> keySet() {
        assertInitialized();
        return readOnly ? Collections.unmodifiableSet(localCache.keySet()) : localCache.keySet();
    }

    @Override
    public Collection<V> values() {
        assertInitialized();
        return readOnly ? Collections.unmodifiableCollection(localCache.values()) : localCache.values();
    }

    @Override
    public Set<Map.Entry<K, V>> entrySet() {
        assertInitialized();
        return readOnly ? Collections.unmodifiableSet(localCache.entrySet()) : localCache.entrySet();
    }

    @Override
    public K firstKey() {
        assertInitialized();
        return localCache.firstKey();
    }

    @Override
    public K lastKey() {
        assertInitialized();
        return localCache.lastKey();
    }

    @Override
    public Cache<K, V> subCache(K from, boolean fromInclusive, K to, boolean toInclusive) {
        assertInitialized();
        return localCache.subCache(from, fromInclusive, to, toInclusive);
    }

    @Override
    public KeyValueIterator<K, V> range(K from, boolean fromInclusive, K to, boolean toInclusive) {
        assertInitialized();
        return localCache.range(from, fromInclusive, to, toInclusive);
    }

    @Override
    public KeyValueIterator<K, V> all() {
        assertInitialized();
        return localCache.all();
    }

    @Override
    public Cache<K, V> descendingCache() {
        assertInitialized();
        return localCache.descendingCache();
    }

    @Override
    public void flush() {
        assertInitialized();
        localCache.flush();
    }

    @Override
    public void close() throws IOException {
        if (kafkaTopicReader != null) {
            try {
                kafkaTopicReader.shutdown();
            } catch (InterruptedException e) {
                // ignore
            }
        }
        if (producer != null) {
            producer.close();
            log.info("Kafka cache producer shut down for {}", clientId);
        }
        localCache.close();
        if (checkpointFile != null) {
            checkpointFile.close();
        }
        if (cacheUpdateHandler != null) {
            cacheUpdateHandler.close();
        }
        log.info("Kafka cache shut down complete for {}", clientId);
    }

    @Override
    public void destroy() throws IOException {
        assertInitialized();
        localCache.destroy();
    }

    private void assertInitialized() throws CacheException {
        if (!initialized.get()) {
            throw new CacheException("Illegal state. Cache for " + clientId + " not initialized yet");
        }
    }

    /*
     * For testing.
     */
    WorkerThread getWorkerThread() {
        return this.kafkaTopicReader;
    }

    /**
     * Thread that reads data from the Kafka compacted topic and modifies
     * the local cache to be consistent.
     *
     * <p>On startup, this thread will always read from the beginning of the topic. We assume
     * the topic will always be small, hence the startup time to read the topic won't take
     * too long. Because the topic is always read from the beginning, the consumer never
     * commits offsets.
     */
    private class WorkerThread extends ShutdownableThread {

        private final ReentrantLock consumerLock;
        private final Condition runningCondition;
        private final AtomicBoolean isRunning;
        private final ReentrantLock offsetUpdateLock;
        private final Condition offsetReachedThreshold;
        private final Map<Integer, Long> offsetsInTopic = new ConcurrentHashMap<>();

        public WorkerThread() {
            super("kafka-cache-reader-thread-" + topic);
            consumerLock = new ReentrantLock();
            runningCondition = consumerLock.newCondition();
            isRunning = new AtomicBoolean(true);
            offsetUpdateLock = new ReentrantLock();
            offsetReachedThreshold = offsetUpdateLock.newCondition();

            // Include a few retries since topic creation may take some time to propagate and
            // cache is often started immediately after creating the topic.
            int retries = 0;
            List<PartitionInfo> partitions = null;
            while (retries++ < 10) {
                partitions = consumer.partitionsFor(topic);
                if (partitions != null && partitions.size() >= 1) {
                    break;
                }

                try {
                    Thread.sleep(1000);
                } catch (InterruptedException e) {
                    // ignore
                }
            }

            if (partitions == null || partitions.size() < 1) {
                throw new IllegalArgumentException("Unable to subscribe to the Kafka topic "
                    + topic
                    + " backing this data cache. Topic may not exist.");
            }

            List<TopicPartition> topicPartitions = partitions.stream()
                .peek(p -> offsetsInTopic.put(p.partition(), -1L))
                .map(p -> new TopicPartition(topic, p.partition()))
                .collect(Collectors.toList());
            consumer.assign(topicPartitions);

            if (localCache.isPersistent()) {
                for (final TopicPartition topicPartition : topicPartitions) {
                    final Long checkpoint = checkpointFileCache.get(topicPartition);
                    if (checkpoint != null) {
                        log.info("Seeking to checkpoint {} for {}", checkpoint, topicPartition);
                        consumer.seek(topicPartition, checkpoint);
                    } else {
                        log.info("Seeking to beginning for {}", topicPartition);
                        consumer.seekToBeginning(Collections.singletonList(topicPartition));
                    }
                }
            } else {
                log.info("Seeking to beginning for all partitions for topic {}", topic);
                consumer.seekToBeginning(topicPartitions);
            }

            log.info("Initialized last consumed offset to {}", offsetsInTopic);

            log.info("KafkaTopicReader thread started for {}.", clientId);
        }

        private void readToEndOffsets() throws IOException {
            Set<TopicPartition> assignment = consumer.assignment();
            Map<TopicPartition, Long> endOffsets = consumer.endOffsets(assignment);
            log.info("Reading to end of offsets {}", endOffsets);

            int count = 0;
            while (!hasReadToEndOffsets(endOffsets)) {
                try {
                    count += poll();
                } catch (InvalidOffsetException e) {
                    if (localCache.isPersistent()) {
                        localCache.close();
                        localCache.destroy();
                        localCache.init();
                    }
                    log.warn("Seeking to beginning due to invalid offset", e);
                    consumer.seekToBeginning(assignment);
                    count = 0;
                }
            }
            log.info("During init or sync, processed {} records from topic {}", count, topic);
        }

        private boolean hasReadToEndOffsets(Map<TopicPartition, Long> endOffsets) {
            endOffsets.entrySet().removeIf(entry -> consumer.position(entry.getKey()) >= entry.getValue());
            return endOffsets.isEmpty();
        }

        @Override
        protected void doWork() {
            try {
                consumerLock.lock();
                while (!isRunning.get()) {
                    runningCondition.await();
                }
                poll();
            } catch (InterruptedException e) {
                // ignore
            } finally {
                consumerLock.unlock();
            }
        }

        private int poll() {
            int count = 0;
            try {
                ConsumerRecords<byte[], byte[]> records = consumer.poll(Duration.ofMillis(Long.MAX_VALUE));
                cacheUpdateHandler.startBatch(records.count());
                for (ConsumerRecord<byte[], byte[]> record : records) {
                    try {
                        K messageKey;
                        try {
                            messageKey = keySerde.deserializer().deserialize(topic, record.headers(), record.key());
                        } catch (Exception e) {
                            log.error("Failed to deserialize the key", e);
                            continue;
                        }

                        V message;
                        try {
                            message =
                                record.value() == null ? null
                                    : valueSerde.deserializer().deserialize(topic, record.headers(), record.value());
                        } catch (Exception e) {
                            log.error("Failed to deserialize a value", e);
                            continue;
                        }
                        TopicPartition tp = new TopicPartition(record.topic(), record.partition());
                        long offset = record.offset();
                        long timestamp = record.timestamp();
                        ValidationStatus status =
                            cacheUpdateHandler.validateUpdate(messageKey, message, tp, offset, timestamp);
                        V oldMessage;
                        switch (status) {
                            case SUCCESS:
                                log.trace("Applying update ({}, {}) to the local cache", messageKey, message);
                                if (message == null) {
                                    oldMessage = localCache.remove(messageKey);
                                } else {
                                    oldMessage = localCache.put(messageKey, message);
                                }
                                cacheUpdateHandler.handleUpdate(messageKey, message, oldMessage, tp, offset, timestamp);
                                break;
                            case ROLLBACK_FAILURE:
                                if (readOnly) {
                                    log.warn("Ignore invalid update to key {}", messageKey);
                                    break;
                                }
                                oldMessage = localCache.get(messageKey);
                                if (!Objects.equals(message, oldMessage)) {
                                    try {
                                        ProducerRecord<byte[], byte[]> producerRecord = new ProducerRecord<>(
                                            topic,
                                            null,
                                            record.key(),
                                            oldMessage == null ? null
                                                : valueSerde.serializer()
                                                    .serialize(topic, record.headers(), oldMessage),
                                            record.headers()
                                        );
                                        producer.send(producerRecord);
                                        log.warn("Rollback invalid update to key {}", messageKey);
                                    } catch (KafkaException ke) {
                                        log.error("Failed to rollback invalid update to key {}",
                                            messageKey, ke);
                                    }
                                }
                                break;
                            case IGNORE_FAILURE:
                                log.warn("Ignore invalid update to key {}", messageKey);
                                break;
                        }
                    } catch (Exception se) {
                        log.error("Failed to add record from the Kafka topic "
                            + topic
                            + " to the local cache", se);
                    } finally {
                        updateOffset(record.partition(), record.offset());
                    }
                }
                if (localCache.isPersistent() && initialized.get()) {
                    try {
                        localCache.flush();
                        Map<TopicPartition, Long> offsets = cacheUpdateHandler.checkpoint(records.count());
                        checkpointOffsets(offsets);
                    } catch (CacheException e) {
                        log.warn("Failed to flush", e);
                    }
                }
                cacheUpdateHandler.endBatch(records.count());
            } catch (WakeupException we) {
                // do nothing
            } catch (RecordTooLargeException rtle) {
                throw new IllegalStateException(
                    "Consumer threw RecordTooLargeException. Data has been written that "
                        + "exceeds the default maximum fetch size.", rtle);
            } catch (RuntimeException e) {
                log.error("KafkaTopicReader thread for {} has died for an unknown reason.", clientId, e);
                throw e;
            }
            return count;
        }

        private void updateOffset(int partition, long offset) {
            try {
                offsetUpdateLock.lock();
                offsetsInTopic.put(partition, offset);
                offsetReachedThreshold.signalAll();
            } finally {
                offsetUpdateLock.unlock();
            }
        }

        private void checkpointOffsets(Map<TopicPartition, Long> offsets) {
            Map<TopicPartition, Long> newOffsets = offsets != null
                ? offsets
                : offsetsInTopic.entrySet()
                    .stream()
                    .collect(Collectors.toMap(e -> new TopicPartition(topic, e.getKey()), e -> e.getValue() + 1));
            checkpointFileCache.putAll(newOffsets);
            try {
                checkpointFile.write(checkpointFileCache);
            } catch (final IOException e) {
                log.warn("Failed to write offset checkpoint file to {}: {}", checkpointFile, e);
            }
        }

        private void waitUntilOffset(int partition, long offset, Duration timeout) throws CacheException {
            if (offset < 0) {
                throw new CacheException("KafkaTopicReader thread can't wait for a negative offset.");
            }

            log.trace("Waiting to read offset {}. Currently at offset {}", offset, offsetsInTopic.get(partition));

            try {
                offsetUpdateLock.lock();
                long timeoutNs = timeout.toNanos();
                while ((offsetsInTopic.get(partition) < offset) && (timeoutNs > 0)) {
                    try {
                        timeoutNs = offsetReachedThreshold.awaitNanos(timeoutNs);
                    } catch (InterruptedException e) {
                        log.debug("Interrupted while waiting for the background cache reader thread to reach"
                            + " the specified offset: " + offset, e);
                    }
                }
            } finally {
                offsetUpdateLock.unlock();
            }

            if (offsetsInTopic.get(partition) < offset) {
                throw new CacheTimeoutException(
                    "KafkaCacheTopic thread failed to reach target offset within the timeout interval. "
                        + "targetOffset: " + offset + ", offsetReached: " + offsetsInTopic.get(partition)
                        + ", timeout(ms): " + timeout.toMillis());
            }
        }

        private void waitUntilEndOffsets() throws CacheException {
            isRunning.set(false);
            consumer.wakeup();
            try {
                consumerLock.lock();
                try {
                    readToEndOffsets();
                } catch (Exception e) {
                    log.warn("Could not read to end offsets", e);
                }
                isRunning.set(true);
                runningCondition.signalAll();
            } finally {
                consumerLock.unlock();
            }
        }

        @Override
        public void shutdown() throws InterruptedException {
            log.debug("Starting shutdown of KafkaTopicReader thread for {}.", clientId);

            super.initiateShutdown();
            if (consumer != null) {
                consumer.wakeup();
            }
            super.awaitShutdown();
            if (consumer != null) {
                consumer.close();
            }
            log.info("KafkaTopicReader thread shutdown complete for {}.", clientId);
        }
    }
}<|MERGE_RESOLUTION|>--- conflicted
+++ resolved
@@ -22,17 +22,8 @@
 import io.kcache.exceptions.CacheTimeoutException;
 import io.kcache.utils.InMemoryBoundedCache;
 import io.kcache.utils.InMemoryCache;
-<<<<<<< HEAD
 import io.kcache.utils.OffsetCheckpoint;
 import io.kcache.utils.ShutdownableThread;
-=======
-import io.kcache.utils.PersistentCache;
-import io.kcache.utils.ShutdownableThread;
-import io.kcache.utils.OffsetCheckpoint;
-import java.lang.reflect.Constructor;
-import java.util.Locale;
-import java.util.Objects;
->>>>>>> 9fac7054
 import org.apache.kafka.clients.admin.AdminClient;
 import org.apache.kafka.clients.admin.AdminClientConfig;
 import org.apache.kafka.clients.admin.Config;
@@ -73,7 +64,9 @@
 import java.util.Comparator;
 import java.util.HashMap;
 import java.util.List;
+import java.util.Locale;
 import java.util.Map;
+import java.util.Objects;
 import java.util.Properties;
 import java.util.Set;
 import java.util.concurrent.ConcurrentHashMap;
@@ -332,15 +325,7 @@
     }
 
     private void addKafkaCacheConfigsToClientProperties(Properties props) {
-        // remove kcache used properties before passing on to delegated consumer and producer
-        // to avoid warnings
-        // thus unused props are  those that kcache should propagate
-
-        Map<String, Object> unusedProps = config.originals().entrySet().stream()
-            .filter(kv -> config.unused().contains(kv.getKey()))
-            .collect(Collectors.toMap(Entry::getKey, Entry::getValue));
-        KafkaCacheConfig vettedConfig = new KafkaCacheConfig(unusedProps);
-        props.putAll(vettedConfig.originalsWithPrefix("kafkacache."));
+        props.putAll(config.originalsWithPrefix("kafkacache."));
     }
 
     private void createOrVerifyTopic() throws CacheInitializationException {
